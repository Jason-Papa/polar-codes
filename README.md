--- conflicted
+++ resolved
@@ -18,12 +18,7 @@
  
 ## Getting Started
 
-1. Install the package with
-<<<<<<< HEAD
-    `pip install py-polar-codes` from https://pypi.org/project/py-polar-codes/.
-=======
-    `pip install py-polar-codes` (https://pypi.org/project/py-polar-codes/).
->>>>>>> 1469376f
+1. Install the package with `pip install py-polar-codes` from https://pypi.org/project/py-polar-codes/.
 2. Install matplotlib from https://matplotlib.org/users/installing.html.
 3. Install numpy from https://docs.scipy.org/doc/numpy/user/install.html.
 4. Run test.py using a Python3 compiler. If the program runs successfully, the library is ready to use. Make sure the compiler has writing access to directory "root/data", where simulation data will be saved by default.
@@ -130,10 +125,6 @@
 
 ### Graphical User Interface
 An example of using the GUI to simulate and plot a specified polar code. Note: if "manual construction" is ticked, the user is required to input the frozen bits and the shortened bits.
-<<<<<<< HEAD
 <br/><img src="gui_example.PNG" width="500">
-=======
-<br/><img src="GUI_example.PNG" width="500">
->>>>>>> 1469376f
 
 *This is a final year project created by Brendon McBain under the supervision of Dr Harish Vangala at Monash University.*